import { LineShadowText } from "@/components/magicui/line-shadow-text";
import { ConnectButton } from '@rainbow-me/rainbowkit';
import { useRouter } from "next/router";

export default function DashboardHeader() {
  const router = useRouter();
  const currentPath = router.pathname;

  const goToChat = () => {
    router.push('/chat');
  };

  const goToDashboard = () => {
    router.push('/dashboard');
  };

  const goToHome = () => {
    router.push('/');
  };

  return (
    <header className="sticky top-0 z-50 bg-white border-b border-gray-200 px-6 py-4">
      <div className="max-w-7xl mx-auto relative flex items-center">
        {/* Left side - Logo and text */}
<<<<<<< HEAD
        <div className="flex items-center flex-shrink-0">
          <span className="text-2xl font-bold text-gray-900 italic">
=======
        <div className="flex items-center flex-1">
          <span 
            onClick={goToHome}
            className="text-2xl font-bold text-gray-900 italic cursor-pointer hover:text-gray-700 transition-colors duration-200"
          >
>>>>>>> f5c7d0b0
            1inch Agent Kit
          </span>
        </div>

<<<<<<< HEAD
        {/* Middle - Navigation - Absolutely positioned to prevent movement */}
        <nav className="absolute left-1/2 transform -translate-x-1/2 flex items-center space-x-8">
=======
        {/* Center - Navigation */}
        <nav className="flex items-center space-x-8 flex-1 justify-center">
>>>>>>> f5c7d0b0
          <button 
            onClick={goToDashboard}
            className={`relative group transition-all duration-300 ${
              currentPath === '/dashboard' 
                ? 'text-black font-bold' 
                : 'text-gray-500 hover:text-gray-700'
            }`}
          >
            <span className="font-medium">Dashboard</span>
            {currentPath === '/dashboard' && (
              <div className="absolute -inset-2 rounded-full border-2 border-gray-300 transition-all duration-300"></div>
            )}
          </button>
          
          <button 
            onClick={goToChat}
            className={`relative group transition-all duration-300 ${
              currentPath === '/chat' 
                ? 'text-black font-bold' 
                : 'text-gray-500 hover:text-gray-700'
            }`}
          >
            <span className="font-medium">Chat</span>
            {currentPath === '/chat' && (
              <div className="absolute -inset-2 rounded-full border-2 border-gray-300 transition-all duration-300"></div>
            )}
          </button>
        </nav>

        {/* Right side - Connect Wallet Button */}
<<<<<<< HEAD
        <div className="flex items-center flex-shrink-0 ml-auto">
=======
        <div className="flex items-center flex-1 justify-end">
>>>>>>> f5c7d0b0
          <ConnectButton />
        </div>
      </div>
    </header>
  );
} <|MERGE_RESOLUTION|>--- conflicted
+++ resolved
@@ -22,27 +22,31 @@
     <header className="sticky top-0 z-50 bg-white border-b border-gray-200 px-6 py-4">
       <div className="max-w-7xl mx-auto relative flex items-center">
         {/* Left side - Logo and text */}
-<<<<<<< HEAD
-        <div className="flex items-center flex-shrink-0">
-          <span className="text-2xl font-bold text-gray-900 italic">
-=======
         <div className="flex items-center flex-1">
           <span 
             onClick={goToHome}
             className="text-2xl font-bold text-gray-900 italic cursor-pointer hover:text-gray-700 transition-colors duration-200"
           >
->>>>>>> f5c7d0b0
             1inch Agent Kit
           </span>
         </div>
 
-<<<<<<< HEAD
-        {/* Middle - Navigation - Absolutely positioned to prevent movement */}
-        <nav className="absolute left-1/2 transform -translate-x-1/2 flex items-center space-x-8">
-=======
         {/* Center - Navigation */}
         <nav className="flex items-center space-x-8 flex-1 justify-center">
->>>>>>> f5c7d0b0
+          <button 
+            onClick={goToChat}
+            className={`relative group transition-all duration-300 ${
+              currentPath === '/chat' 
+                ? 'text-black font-bold text-lg' 
+                : 'text-gray-500 hover:text-gray-700'
+            }`}
+          >
+            <span className="font-medium">Chat</span>
+            {currentPath === '/chat' && (
+              <div className="absolute -inset-2 rounded-full border-2 border-gray-300 transition-all duration-300"></div>
+            )}
+          </button>
+          
           <button 
             onClick={goToDashboard}
             className={`relative group transition-all duration-300 ${
@@ -73,11 +77,7 @@
         </nav>
 
         {/* Right side - Connect Wallet Button */}
-<<<<<<< HEAD
-        <div className="flex items-center flex-shrink-0 ml-auto">
-=======
         <div className="flex items-center flex-1 justify-end">
->>>>>>> f5c7d0b0
           <ConnectButton />
         </div>
       </div>
