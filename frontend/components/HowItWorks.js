import React from "react";
import {
    AnimatedSpan,
    Terminal,
    TypingAnimation,
} from "@/components/magicui/terminal";
import BlackLine from "@/components/BlackLine";

export default function HowItWorks() {
    const goToDocs = () => {
        window.open('https://1inch-agent-kit.gitbook.io/1inch-agent-kit-docs/', '_blank');
    };

    return (
        <div className="flex items-center justify-center p-8 bg-white">
            <div className="text-center w-full max-w-6xl">
                {/* Horizontal Line */}
                <BlackLine className="mb-8" />

                <p className="text-xl font-bold text-gray-500 mb-8">HOW IT WORKS</p>

                {/* Terminal and Text Section */}
                <div className="flex items-start justify-between gap-8 mb-8">
                    {/* Left Side - Terminal */}
                    <div className="flex-1">
                        <Terminal className="w-full h-[500px]">
                            <TypingAnimation>&gt; npm install 1inch-agent-kit</TypingAnimation>

                            <AnimatedSpan delay={1500} className="text-green-500">
                                <span>✔ Downloading 1inch Agent Kit...</span>
                            </AnimatedSpan>

                            <AnimatedSpan delay={2000} className="text-green-500">
                                <span>✔ Installing dependencies...</span>
                            </AnimatedSpan>

                            <AnimatedSpan delay={2500} className="text-green-500">
                                <span>✔ Setting up OpenAI integration...</span>
                            </AnimatedSpan>

                            <AnimatedSpan delay={3000} className="text-green-500">
                                <span>✔ Configuring 1inch API...</span>
                            </AnimatedSpan>

                            <AnimatedSpan delay={3500} className="text-blue-500">
                                <span>ℹ Added 1inch-agent-kit to package.json</span>
                            </AnimatedSpan>

                            <TypingAnimation delay={4000}>&gt; touch .env</TypingAnimation>

                            <AnimatedSpan delay={4500} className="text-yellow-500">
                                <span>⚠ Add your API keys to .env file:</span>
                            </AnimatedSpan>

                            <AnimatedSpan delay={5000} className="text-gray-400">
                                <span>OPENAI_API_KEY=your_openai_key</span>
                            </AnimatedSpan>

                            <AnimatedSpan delay={5500} className="text-gray-400">
                                <span>ONEINCH_API_KEY=your_1inch_key</span>
                            </AnimatedSpan>

                            <TypingAnimation delay={6000}>&gt; node index.js</TypingAnimation>

                            <AnimatedSpan delay={6500} className="text-green-500">
                                <span>✔ 1inch Agent Kit initialized successfully!</span>
                            </AnimatedSpan>

                            <TypingAnimation delay={7000} className="text-muted-foreground">
                                Ready to process DeFi queries and transactions.
                            </TypingAnimation>

                            <TypingAnimation delay={7500} className="text-muted-foreground">
<<<<<<< HEAD
                                Try: "Get me a quote for swapping 1 ETH to USDC"
=======
                                Try: &quot;Get me a quote for swapping 1 ETH to USDC&quot;
>>>>>>> cc9b3360
                            </TypingAnimation>
                        </Terminal>
                    </div>

                    {/* Right Side - Text and Button */}
                    <div className="flex-1 text-left">
                        <h2 className="text-4xl font-normal text-gray-900 mb-4">
                            Easily integrate the <span className="font-bold italic">1inch</span> Agent Kit into your project
                        </h2>

                        <p className="text-gray-600">
                            Select from our comprehensive suite of APIs including Portfolio tracking, Gas prices, Swap execution, and more. Each API can be configured to match your specific needs and trading strategy.
                        </p>

                        {/* Take me to the docs button */}
                        <button 
                            onClick={goToDocs}
                            className="group relative inline-flex h-11 animate-rainbow cursor-pointer items-center justify-center rounded-xl border border-gray-200/50 bg-white/80 backdrop-blur-sm px-8 py-2 font-medium text-gray-900 transition-all hover:bg-white/90 focus-visible:outline-none focus-visible:ring-1 focus-visible:ring-ring disabled:pointer-events-none disabled:opacity-50 [background-clip:padding-box,border-box,border-box] [background-origin:border-box] [border:calc(0.08*1rem)_solid_transparent] bg-[length:200%] bg-[linear-gradient(rgba(255,255,255,0.8),rgba(255,255,255,0.8)),linear-gradient(rgba(255,255,255,0.8)_50%,rgba(255,255,255,0.6)_80%,rgba(255,255,255,0)),linear-gradient(90deg,hsl(var(--color-1)),hsl(var(--color-5)),hsl(var(--color-3)),hsl(var(--color-4)),hsl(var(--color-2)))] before:absolute before:bottom-[-20%] before:left-1/2 before:z-0 before:h-1/5 before:w-3/5 before:-translate-x-1/2 before:animate-rainbow before:bg-[linear-gradient(90deg,hsl(var(--color-1)),hsl(var(--color-5)),hsl(var(--color-3)),hsl(var(--color-4)),hsl(var(--color-2)))] before:[filter:blur(calc(0.8*1rem))]"
                        >
                          <span className="flex items-center space-x-2">
                            <span>Take me to the docs &gt;&gt;</span>
                          </span>
                        </button>
                    </div>
                </div>
            </div>

            {/* Bottom Line */}
            <BlackLine className="mt-8" />
        </div>
    );
} <|MERGE_RESOLUTION|>--- conflicted
+++ resolved
@@ -71,11 +71,7 @@
                             </TypingAnimation>
 
                             <TypingAnimation delay={7500} className="text-muted-foreground">
-<<<<<<< HEAD
-                                Try: "Get me a quote for swapping 1 ETH to USDC"
-=======
                                 Try: &quot;Get me a quote for swapping 1 ETH to USDC&quot;
->>>>>>> cc9b3360
                             </TypingAnimation>
                         </Terminal>
                     </div>
