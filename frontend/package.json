{
  "name": "frontend",
  "version": "0.1.0",
  "private": true,
  "scripts": {
    "dev": "next dev --turbopack",
    "build": "next build",
    "start": "next start",
    "lint": "next lint"
  },
  "dependencies": {
<<<<<<< HEAD
    "1inch-agent-kit": "^1.0.28",
    "next": "15.4.5",
    "react": "19.1.0",
    "react-dom": "19.1.0"
=======
    "@rainbow-me/rainbowkit": "^2.2.8",
    "@tanstack/react-query": "^5.84.1",
    "class-variance-authority": "^0.7.1",
    "clsx": "^2.1.1",
    "lucide-react": "^0.535.0",
    "motion": "^12.23.12",
    "next": "15.4.5",
    "react": "19.1.0",
    "react-dom": "19.1.0",
    "tailwind-merge": "^3.3.1",
    "tailwindcss-animate": "^1.0.7",
    "viem": "^2.33.2",
    "wagmi": "^2.16.1"
>>>>>>> 4b8187f5
  },
  "devDependencies": {
    "@eslint/eslintrc": "^3",
    "@tailwindcss/postcss": "^4",
<<<<<<< HEAD
    "eslint": "^9",
    "eslint-config-next": "15.4.5",
    "tailwindcss": "^4"
=======
    "autoprefixer": "^10.4.21",
    "eslint": "^9",
    "eslint-config-next": "15.4.5",
    "postcss": "^8.5.6",
    "tailwindcss": "^3.4.17",
    "tw-animate-css": "^1.3.6"
>>>>>>> 4b8187f5
  }
}<|MERGE_RESOLUTION|>--- conflicted
+++ resolved
@@ -9,12 +9,7 @@
     "lint": "next lint"
   },
   "dependencies": {
-<<<<<<< HEAD
     "1inch-agent-kit": "^1.0.28",
-    "next": "15.4.5",
-    "react": "19.1.0",
-    "react-dom": "19.1.0"
-=======
     "@rainbow-me/rainbowkit": "^2.2.8",
     "@tanstack/react-query": "^5.84.1",
     "class-variance-authority": "^0.7.1",
@@ -28,22 +23,15 @@
     "tailwindcss-animate": "^1.0.7",
     "viem": "^2.33.2",
     "wagmi": "^2.16.1"
->>>>>>> 4b8187f5
   },
   "devDependencies": {
     "@eslint/eslintrc": "^3",
     "@tailwindcss/postcss": "^4",
-<<<<<<< HEAD
-    "eslint": "^9",
-    "eslint-config-next": "15.4.5",
-    "tailwindcss": "^4"
-=======
     "autoprefixer": "^10.4.21",
     "eslint": "^9",
     "eslint-config-next": "15.4.5",
     "postcss": "^8.5.6",
     "tailwindcss": "^3.4.17",
     "tw-animate-css": "^1.3.6"
->>>>>>> 4b8187f5
   }
 }