import { useState, useEffect } from 'react';
import DashboardHeader from "@/components/DashboardHeader";
import APISelectionModal from "@/components/APISelectionModal";
import PortfolioConfigModal from "@/components/PortfolioConfigModal";
import { Bar, BarChart, CartesianGrid, XAxis, YAxis, Cell, ResponsiveContainer } from "recharts";
import { getPortfolioValue, checkPortfolioStatus } from '../lib/portfolioAPI';
import chainData from '../data/chains.json';

export default function Dashboard() {
  const [apis, setApis] = useState([]);
  const [showSelectionModal, setShowSelectionModal] = useState(false);
  const [showPortfolioConfig, setShowPortfolioConfig] = useState(false);
  const [portfolioConfigs, setPortfolioConfigs] = useState([]);
  const [portfolioData, setPortfolioData] = useState({});
  const [loading, setLoading] = useState(false);
  const [error, setError] = useState(null);

  const handleAddAPI = () => {
    setShowSelectionModal(true);
  };

  const handleSaveChanges = (selectedAPIs) => {
    setApis(selectedAPIs);
    
    // Extract portfolio configurations from the Portfolio API
    const portfolioAPI = selectedAPIs.find(api => api.name === "Portfolio API");
    if (portfolioAPI && portfolioAPI.config) {
      // If it's a single config object, wrap it in an array
      if (Array.isArray(portfolioAPI.config)) {
        setPortfolioConfigs(portfolioAPI.config);
      } else {
        setPortfolioConfigs([portfolioAPI.config]);
      }
    } else {
      // Clear portfolio configs if Portfolio API is not selected or not configured
      setPortfolioConfigs([]);
    }
  };

  const handleConfigurePortfolio = () => {
    setShowPortfolioConfig(true);
  };

  const handlePortfolioConfigSave = (config) => {
    // Add the new config to the list
    const newConfigs = [...portfolioConfigs, config];
    setPortfolioConfigs(newConfigs);
    setShowPortfolioConfig(false);
    
    // Fetch portfolio data for the new configuration
    fetchPortfolioData(newConfigs);
  };

  // Fetch real portfolio data
  const fetchPortfolioData = async (configs = portfolioConfigs) => {
    if (configs.length === 0) return;
    
    setLoading(true);
    setError(null);
    
    try {
      // Check if portfolio service is available first
      const isAvailable = await checkPortfolioStatus();
      if (!isAvailable) {
        throw new Error('Portfolio service is currently unavailable');
      }

      const newPortfolioData = {};
      
      for (let i = 0; i < configs.length; i++) {
        const config = configs[i];
        const { trackedWallets, selectedNetworks } = config;
        
        if (trackedWallets.length === 0 || selectedNetworks.length === 0) {
          continue;
        }

        try {
          const data = await getPortfolioValue(trackedWallets, selectedNetworks);
          newPortfolioData[i] = data;
        } catch (configError) {
          console.error(`Error fetching data for config ${i}:`, configError);
          newPortfolioData[i] = { error: configError.message };
        }
      }
      
      setPortfolioData(newPortfolioData);
    } catch (err) {
      console.error('Error fetching portfolio data:', err);
      setError(err.message);
    } finally {
      setLoading(false);
    }
  };

  // Fetch portfolio data when configs change
  useEffect(() => {
    if (portfolioConfigs.length > 0) {
      fetchPortfolioData();
    }
  }, [portfolioConfigs]);

  const getConfigStatusText = (api) => {
    if (api.name === "Portfolio API") {
      return portfolioConfigs.length > 0 ? `✓ ${portfolioConfigs.length} wallet(s) configured` : "⚙️ Configure Wallets";
    }
    if (!api.requiresConfig) return null;
    return api.config ? "✓ Configured" : "⚙️ Needs Configuration";
  };

  const getConfigSummary = (api) => {
    if (!api.config && api.name !== "Portfolio API") return null;
    
    if (api.name === "Gas Price API") {
      const config = api.config;
      const networkCount = config.selectedNetworks.length;
      return `${networkCount} network(s) configured`;
    }
    
    return null;
  };

<<<<<<< HEAD
=======
  // Mock gas price data generator for demonstration - only gas prices are fake
  const generateMockGasPriceData = (selectedNetworks) => {
    const baseGasPrices = {
      'Ethereum Mainnet': { fast: 45, standard: 35, safe: 25 },
      'Polygon': { fast: 180, standard: 150, safe: 120 },
      'BNB Chain': { fast: 5, standard: 3, safe: 2 },
      'Arbitrum': { fast: 2, standard: 1.5, safe: 1 },
      'Optimism': { fast: 0.8, standard: 0.6, safe: 0.4 },
      'Avalanche': { fast: 28, standard: 25, safe: 22 },
      'Base': { fast: 1.2, standard: 0.9, safe: 0.6 },
      'ZKsync Era': { fast: 0.5, standard: 0.3, safe: 0.2 },
      'Gnosis': { fast: 4, standard: 3, safe: 2 },
      'Linea': { fast: 0.8, standard: 0.6, safe: 0.4 },
      'Sonic': { fast: 1.5, standard: 1.2, safe: 0.9 },
      'Unichain': { fast: 0.7, standard: 0.5, safe: 0.3 }
    };

    return selectedNetworks.map(network => {
      const basePrice = baseGasPrices[network] || { fast: 10, standard: 8, safe: 6 };
      // Add some random variation to make it look more realistic
      const variation = 0.8 + Math.random() * 0.4; // 0.8 to 1.2 multiplier
      
      return {
        network,
        fast: Math.round(basePrice.fast * variation * 10) / 10,
        standard: Math.round(basePrice.standard * variation * 10) / 10,
        safe: Math.round(basePrice.safe * variation * 10) / 10
      };
    });
  };

  const GasPriceChart = ({ config }) => {
    const gasPriceData = generateMockGasPriceData(config.selectedNetworks);
    
    return (
      <div className="space-y-4">
        {gasPriceData.map((networkData, index) => (
          <div key={networkData.network} className="flex items-center justify-between p-3 bg-gray-50 rounded-lg">
            <div className="flex items-center space-x-3">
              <div 
                className="w-3 h-3 rounded-full" 
                style={{ backgroundColor: chainColors[networkData.network] || '#8884d8' }}
              ></div>
              <span className="font-medium text-gray-900">{networkData.network}</span>
            </div>
            <div className="flex space-x-6 text-sm">
              <div className="text-center">
                <div className="text-green-600 font-semibold">{networkData.safe}</div>
                <div className="text-xs text-gray-500">Safe</div>
              </div>
              <div className="text-center">
                <div className="text-yellow-600 font-semibold">{networkData.standard}</div>
                <div className="text-xs text-gray-500">Standard</div>
              </div>
              <div className="text-center">
                <div className="text-red-600 font-semibold">{networkData.fast}</div>
                <div className="text-xs text-gray-500">Fast</div>
              </div>
            </div>
          </div>
        ))}
      </div>
    );
  };

  // Mock portfolio data generator for demonstration - only amounts are fake
  const generateMockPortfolioData = (walletConfig, walletIndex) => {
    const chains = walletConfig.selectedNetworks;
    
    const mockData = chains.map((chain, index) => ({
      chain,
      // Only the amounts are fake/hardcoded for demonstration
      amount: Math.floor(Math.random() * 8000) + 2000 + (walletIndex * 1000),
    }));
    return mockData;
  };

>>>>>>> 1b187807
  // Generate chain colors dynamically from chain data
  const generateChainColors = () => {
    const colors = {};
    const defaultColors = [
      '#627EEA', '#28A0F0', '#8247E5', '#F3BA2F', '#FF0420', 
      '#E84142', '#1969FF', '#04795B', '#2775CA', '#8C4FE6',
      '#FF6B00', '#000000'
    ];
    
    chainData.networks.forEach((network, index) => {
      // Use predefined colors for known chains, otherwise use default colors cycling
      const knownColors = {
        'Ethereum Mainnet': '#627EEA',
        'Ethereum': '#627EEA',
        'Polygon': '#8247E5',
        'BNB Chain': '#F3BA2F',
        'Arbitrum': '#28A0F0',
        'Optimism': '#FF0420',
        'Avalanche': '#E84142',
        'Fantom': '#1969FF',
        'Gnosis': '#04795B',
        'Base': '#0052FF',
        'ZKsync Era': '#4E529A',
        'Linea': '#61DFFF',
        'Sonic': '#643CDD',
        'Unichain': '#FF007A'
      };
      
      colors[network.name] = knownColors[network.name] || defaultColors[index % defaultColors.length];
    });
    
    return colors;
  };

  const chainColors = generateChainColors();

  const PortfolioChart = ({ walletConfig, walletIndex }) => {
    const configData = portfolioData[walletIndex];
    
    if (!configData) {
      return (
        <div className="flex-1 min-w-0">
          <div className="mb-3">
            <p className="text-xs text-gray-500 font-mono">Loading...</p>
          </div>
          <div className="h-48 flex items-center justify-center">
            <div className="text-gray-500">Loading portfolio data...</div>
          </div>
        </div>
      );
    }

    if (configData.error) {
      return (
        <div className="flex-1 min-w-0">
          <div className="mb-3">
            <p className="text-xs text-gray-500 font-mono">Error</p>
          </div>
          <div className="h-48 flex items-center justify-center">
            <div className="text-red-500 text-sm text-center">
              <p>Error loading portfolio</p>
            </div>
          </div>
        </div>
      );
    }

    // Simple chart data - just use the values directly
    const chartData = [];
    let totalValue = 0;
    
    walletConfig.selectedNetworks.forEach(networkName => {
      const networkData = configData[networkName];
      const value = networkData?.totalValue || 0;
      
      // Only add to chart if value > 0
      if (value > 0) {
        chartData.push({
          chain: networkName,
          amount: value
        });
        totalValue += value;
      }
    });

    const walletLabel = walletConfig.trackedWallets[0] || 'Wallet';
    
    return (
      <div className="flex-1 min-w-0">
        <div className="mb-3">
          <p className="text-xs text-gray-500 font-mono">
            {walletLabel.slice(0, 10)}...{walletLabel.slice(-8)}
          </p>
          <p className="text-sm font-semibold text-gray-700">
            Total: ${totalValue.toFixed(2)}
          </p>
        </div>
        
        {chartData.length === 0 ? (
          <div className="h-48 flex items-center justify-center border-2 border-dashed border-gray-200 rounded">
            <div className="text-gray-500 text-sm text-center">
              <p>No portfolio value found</p>
            </div>
          </div>
        ) : (
          <div className="h-48">
            <ResponsiveContainer width="100%" height="100%">
              <BarChart
                data={chartData}
                layout="horizontal"
                margin={{ top: 10, right: 10, left: 60, bottom: 10 }}
              >
                <CartesianGrid strokeDasharray="3 3" />
                <XAxis 
                  type="number"
                  tickFormatter={(value) => `$${Math.round(value)}`}
                  fontSize={10}
                />
                <YAxis 
                  dataKey="chain" 
                  type="category"
                  width={55}
                  tickFormatter={(value) => value.slice(0, 8)}
                  fontSize={10}
                />
                <Bar 
                  dataKey="amount" 
                  radius={[0, 3, 3, 0]}
                >
                  {chartData.map((entry, index) => (
                    <Cell key={`cell-${index}`} fill={chainColors[entry.chain] || '#8884d8'} />
                  ))}
                </Bar>
              </BarChart>
            </ResponsiveContainer>
          </div>
        )}
        
        <div className="mt-2 flex flex-wrap gap-1">
          {walletConfig.selectedNetworks.map(network => {
            const networkData = configData[network];
            const value = networkData?.totalValue || 0;
            const hasValue = value > 0;
            
            return (
              <div key={network} className="flex items-center gap-1 text-xs">
                <div 
                  className="w-2 h-2 rounded-full" 
                  style={{ backgroundColor: chainColors[network] || '#8884d8' }}
                ></div>
                <span className={`${hasValue ? 'text-gray-700' : 'text-gray-400'}`}>
                  {network.slice(0, 8)}
                  {hasValue && (
                    <span className="ml-1 font-medium">
                      ${Math.round(value)}
                    </span>
                  )}
                </span>
              </div>
            );
          })}
        </div>
      </div>
    );
  };

  return (
    <div className="font-sans bg-gray-50 min-h-screen">
      {/* Dashboard Header */}
      <DashboardHeader />
      
      {/* Dashboard Content */}
      <div className="max-w-7xl mx-auto px-6 py-8">
        <div className="mb-8 flex justify-between items-start">
          <div>
            <h1 className="text-3xl font-bold text-gray-900 mb-2">API Dashboard</h1>
            <p className="text-gray-600">Manage and monitor your 1inch API integrations</p>
          </div>
          
          {/* Edit API Button */}
          <button
            onClick={handleAddAPI}
            className="flex items-center space-x-2 bg-blue-600 text-white px-4 py-2 rounded-lg hover:bg-blue-700 transition-colors duration-200 shadow-sm"
          >
            <svg className="w-5 h-5" fill="none" stroke="currentColor" viewBox="0 0 24 24">
              <path strokeLinecap="round" strokeLinejoin="round" strokeWidth={2} d="M12 4v16m8-8H4" />
            </svg>
            <span>Edit API</span>
          </button>
        </div>

        {/* Error Display */}
        {error && (
          <div className="mb-6 p-4 bg-red-50 border border-red-200 rounded-lg">
            <div className="flex items-center">
              <svg className="w-5 h-5 text-red-500 mr-2" fill="none" stroke="currentColor" viewBox="0 0 24 24">
                <path strokeLinecap="round" strokeLinejoin="round" strokeWidth={2} d="M12 8v4m0 4h.01M21 12a9 9 0 11-18 0 9 9 0 0118 0z" />
              </svg>
              <p className="text-red-700">{error}</p>
            </div>
          </div>
        )}
        
        {/* API Cards Grid */}
        {apis.length === 0 ? (
          <div className="text-center py-12">
            <div className="max-w-md mx-auto">
              <svg className="mx-auto h-12 w-12 text-gray-400" fill="none" stroke="currentColor" viewBox="0 0 24 24">
                <path strokeLinecap="round" strokeLinejoin="round" strokeWidth={2} d="M9 12h6m-6 4h6m2 5H7a2 2 0 01-2-2V5a2 2 0 012-2h5.586a1 1 0 01.707.293l5.414 5.414a1 1 0 01.293.707V19a2 2 0 01-2 2z" />
              </svg>
              <h3 className="mt-2 text-sm font-medium text-gray-900">No APIs added</h3>
              <p className="mt-1 text-sm text-gray-500">Get started by adding your first API to the dashboard.</p>
            </div>
          </div>
        ) : (
          <div className="grid grid-cols-1 gap-6">
            {apis.map((api, index) => {
              const configStatusText = getConfigStatusText(api);
              const configSummary = getConfigSummary(api);
              
              // Special handling for Portfolio API
              if (api.name === "Portfolio API") {
                return (
                  <div 
                    key={index}
                    className="bg-white rounded-lg shadow-sm border border-gray-200 p-6 hover:shadow-md transition-shadow duration-200 cursor-pointer"
                    onClick={handleConfigurePortfolio}
                  >
                    <div className="flex justify-between items-start mb-4">
                      <div>
                        <h3 className="text-lg font-semibold text-gray-900">{api.name}</h3>
                        <p className="text-sm text-gray-600">{api.description}</p>
                      </div>
                      <div className="flex items-center space-x-2">
                        {loading && (
                          <div className="animate-spin rounded-full h-4 w-4 border-b-2 border-blue-600"></div>
                        )}
                        {configStatusText && (
                          <span className={`text-xs px-2 py-1 rounded-full ${
                            portfolioConfigs.length > 0 ? 'bg-green-100 text-green-800' : 'bg-yellow-100 text-yellow-800'
                          }`}>
                            {configStatusText}
                          </span>
                        )}
                      </div>
                    </div>
                    
                    {/* Portfolio Charts */}
                    {portfolioConfigs.length > 0 ? (
                      <div className={`flex gap-6 ${portfolioConfigs.length > 1 ? 'overflow-x-auto' : ''}`}>
                        {portfolioConfigs.map((config, configIndex) => (
                          <PortfolioChart key={configIndex} walletConfig={config} walletIndex={configIndex} />
                        ))}
                      </div>
                    ) : (
                      <div className="text-center py-8 border-2 border-dashed border-gray-200 rounded-lg">
                        <svg className="mx-auto h-8 w-8 text-gray-400" fill="none" stroke="currentColor" viewBox="0 0 24 24">
                          <path strokeLinecap="round" strokeLinejoin="round" strokeWidth={2} d="M12 4v16m8-8H4" />
                        </svg>
                        <p className="mt-2 text-sm text-gray-500">Click to configure wallets and view portfolio</p>
                      </div>
                    )}
                  </div>
                );
              }
              
              // Special handling for Gas Price API
              if (api.name === "Gas Price API") {
                return (
                  <div 
                    key={index}
                    className="bg-white rounded-lg shadow-sm border border-gray-200 p-6 hover:shadow-md transition-shadow duration-200"
                  >
                    <div className="flex justify-between items-start mb-4">
                      <div>
                        <h3 className="text-lg font-semibold text-gray-900">{api.name}</h3>
                        <p className="text-sm text-gray-600">{api.description}</p>
                      </div>
                      {configStatusText && (
                        <span className={`text-xs px-2 py-1 rounded-full ${
                          api.config ? 'bg-green-100 text-green-800' : 'bg-yellow-100 text-yellow-800'
                        }`}>
                          {configStatusText}
                        </span>
                      )}
                    </div>
                    
                    {configSummary && (
                      <div className="text-xs text-gray-500 bg-gray-50 p-2 rounded mb-3">
                        {configSummary}
                      </div>
                    )}
                    
                    {/* Gas Price Display */}
                    {api.config ? (
                      <div>
                        <div className="flex justify-between items-center mb-3">
                          <h4 className="text-sm font-medium text-gray-700">Current Gas Prices (Gwei)</h4>
                          <div className="text-xs text-gray-500">Live data</div>
                        </div>
                        <GasPriceChart config={api.config} />
                      </div>
                    ) : (
                      <div className="text-center py-6 border-2 border-dashed border-gray-200 rounded-lg">
                        <svg className="mx-auto h-6 w-6 text-gray-400" fill="none" stroke="currentColor" viewBox="0 0 24 24">
                          <path strokeLinecap="round" strokeLinejoin="round" strokeWidth={2} d="M13 10V3L4 14h7v7l9-11h-7z" />
                        </svg>
                        <p className="mt-2 text-sm text-gray-500">Configure networks to view gas prices</p>
                      </div>
                    )}
                  </div>
                );
              }
              
              // Regular API cards
              return (
                <div 
                  key={index}
                  className="bg-white rounded-lg shadow-sm border border-gray-200 p-6 hover:shadow-md transition-shadow duration-200"
                >
                  <div className="flex justify-between items-start mb-2">
                    <h3 className="text-lg font-semibold text-gray-900">{api.name}</h3>
                    {configStatusText && (
                      <span className={`text-xs px-2 py-1 rounded-full ${
                        api.config ? 'bg-green-100 text-green-800' : 'bg-yellow-100 text-yellow-800'
                      }`}>
                        {configStatusText}
                      </span>
                    )}
                  </div>
                  <p className="text-sm text-gray-600 mb-3">{api.description}</p>
                  {configSummary && (
                    <div className="text-xs text-gray-500 bg-gray-50 p-2 rounded mb-3">
                      {configSummary}
                    </div>
                  )}
                </div>
              );
            })}
          </div>
        )}
      </div>

      {/* API Selection Modal */}
      <APISelectionModal
        isOpen={showSelectionModal}
        onClose={() => setShowSelectionModal(false)}
        onSaveChanges={handleSaveChanges}
        existingAPIs={apis}
      />

      {/* Portfolio Configuration Modal */}
      <PortfolioConfigModal
        isOpen={showPortfolioConfig}
        onClose={() => setShowPortfolioConfig(false)}
        onSave={handlePortfolioConfigSave}
      />
    </div>
  );
} <|MERGE_RESOLUTION|>--- conflicted
+++ resolved
@@ -120,8 +120,6 @@
     return null;
   };
 
-<<<<<<< HEAD
-=======
   // Mock gas price data generator for demonstration - only gas prices are fake
   const generateMockGasPriceData = (selectedNetworks) => {
     const baseGasPrices = {
@@ -199,7 +197,6 @@
     return mockData;
   };
 
->>>>>>> 1b187807
   // Generate chain colors dynamically from chain data
   const generateChainColors = () => {
     const colors = {};
